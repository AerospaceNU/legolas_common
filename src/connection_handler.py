--- conflicted
+++ resolved
@@ -112,10 +112,6 @@
                     if self.exited:
                         break
                 while not self.tx_queue.empty():
-<<<<<<< HEAD
-                    print(f"Queue length: {self.tx_queue.qsize()}")
-=======
->>>>>>> 59e2a04b
                     message = self.tx_queue.get()
                     message_bytes = Packet.pack(message)
                     self.client_socket.sendall(message_bytes)
